#ifndef Corrade_Utility_Debug_h
#define Corrade_Utility_Debug_h
/*
    Copyright © 2007, 2008, 2009, 2010, 2011, 2012
              Vladimír Vondruš <mosra@centrum.cz>

    This file is part of Corrade.

    Corrade is free software: you can redistribute it and/or modify
    it under the terms of the GNU Lesser General Public License version 3
    only, as published by the Free Software Foundation.

    Corrade is distributed in the hope that it will be useful,
    but WITHOUT ANY WARRANTY; without even the implied warranty of
    MERCHANTABILITY or FITNESS FOR A PARTICULAR PURPOSE. See the
    GNU Lesser General Public License version 3 for more details.
*/

/** @file
 * @brief Class Corrade::Utility::Debug
 */

#include <ostream>

#include "TypeTraits.h"
#include "utilities.h"

namespace Corrade { namespace Utility {

/**
@brief %Debug output handler

Provides convenient stream interface for passing data to debug output
(standard output). Data are separated with spaces and last value is enclosed
with newline character.
Example usage:
@code
// Common usage
Debug() << "string" << 34 << 275.0f;

// Redirect debug output to string
std::ostringstream output;
Debug::setOutput(&o);
Debug() << "the meaning of life, universe and everything is" << 42;

// Mute debug output
Debug::setOutput(0);
Debug() << "noone should see my ebanking password" << password;

// Reset debug output to default
Debug::setOutput();

// Conditional debug output (avoid inserting newline where it's not desired)
Debug d();
d << "Cannot foo";
if(bar)
    d << "because of bar.";
else
    d << "because of everything else.";
// (newline character will be written to output on object destruction)
@endcode
Support for printing other types (which are not handled by `iostream` itself)
can be added by implementing function operator<<(Debug, const T&) for given
type.

@todo Output to more ostreams at once
@see Warning, Error
 */
class UTILITY_EXPORT Debug {
    /* Disabling assignment */
    Debug& operator=(const Debug& other);

    template<class T> friend Debug operator<<(Debug, const T&);

    public:
        /** @brief Output flags */
        enum Flag {
            /* 0x01 reserved for indicating that no value was yet written */
            SpaceAfterEachValue = 0x02, /**< Put space after each value (enabled by default) */
            NewLineAtTheEnd = 0x04      /**< Put newline at the end (enabled by default) */
        };

        /**
         * @brief Constructor
         * @param _output       Stream where to put debug output. If set to 0,
         *      no debug output will be written anywhere.
         *
         * Constructs debug object with given output.
         *
         * @see setOutput().
         */
        inline Debug(std::ostream* _output = globalOutput): output(_output), flags(0x01 | SpaceAfterEachValue | NewLineAtTheEnd) {}

        /**
         * @brief Copy constructor
         *
         * When copied from class which already wrote anything on the output,
         * disabling flag Debug::NewLineAtTheEnd, so there aren't excessive
         * newlines in the output.
         *
         * Called in this situation:
         * @code
         * Debug() << value;
         * @endcode
         */
        Debug(const Debug& other);

        /**
         * @brief Reference copy constructor
         *
         * Marking original class like it have already written something on
         * the output, so it adds whitespace before next value, disabling flag
         * Debug::NewLineAtTheEnd the same way as in Debug(const Debug& other).
         *
         * Called in this situation:
         * @code
         * Debug debug;
         * debug << value;
         * @endcode
         */
        Debug(Debug& other);

        /**
         * @brief Destructor
         *
         * Adds newline at the end of debug output, if it is enabled in flags
         * and the output is not empty.
         *
         * @see Flag.
         */
        ~Debug();

        /** @brief Flag */
        inline bool flag(Flag flag) const { return flags & flag; }

        /** @brief Set flag */
        void setFlag(Flag flag, bool value);

        /**
         * @brief Globally set output for newly created instances
         * @param _output       Stream where to put debug output. If set to 0,
         *      no debug output will be written anywhere.
         *
         * All successive Debug instances created with default constructor will
         * be redirected to given stream.
         */
        inline static void setOutput(std::ostream* _output = globalOutput) {
            globalOutput = _output;
        }

<<<<<<< HEAD
        /**
         * @brief Write value to debug output
         * @param value         Value
         *
         * Support for printing other types (which are not handled by
         * `iostream` itself) can be added by implementing function
         * operator<<(Debug, const T&) for given type.
         */
        template<class T> typename std::enable_if<!IsIterable<T>::value || std::is_same<T, std::string>::value, Debug&>::type operator<<(const T& value) {
            if(!output) return *this;

            /* Separate values with spaces, if enabled */
            if(flags & 0x01) flags &= ~0x01;
            else if(flags & SpaceAfterEachValue) *output << " ";

            *output << value;
            return *this;
        }

=======
>>>>>>> 5b67863b
    protected:
        std::ostream* output;   /**< @brief Stream where to put the output */

    private:
        static std::ostream* globalOutput;
        int flags;
};

/**
@brief Operator for printing values to debug output
@param debug     %Debug class
@param value     Value to be printed

Support for printing custom types (i.e. those not handled by `iostream`) can
be added by implementing this function for given type.

The function should convert the type to one of supported types (such as
`std::string`) and then call original operator<< with it. You can also use
Debug::setFlag() for modifying newline and whitespace behavior.
 */
template<class T> Debug operator<<(Debug debug, const T& value) {
    if(!debug.output) return debug;

    /* Separate values with spaces, if enabled */
    if(debug.flags & 0x01) debug.flags &= ~0x01;
    else if(debug.flags & Debug::SpaceAfterEachValue) *debug.output << " ";

    *debug.output << value;
    return debug;
}

/**
 * @brief %Warning output handler
 *
 * Same as Debug, but by default writes output to standard error output. Thus
 * it is possible to separate / mute Debug, Warning and Error outputs.
 */
class UTILITY_EXPORT Warning: public Debug {
    public:
        /** @copydoc Debug::Debug() */
        Warning(std::ostream* _output = globalWarningOutput): Debug(_output) {}

        inline static void setOutput(std::ostream* _output = globalWarningOutput) {
            globalWarningOutput = _output; }

    private:
        static std::ostream* globalWarningOutput;
};

/**
 * @brief %Error output handler
 *
 * @copydetails Warning
 */
class UTILITY_EXPORT Error: public Debug {
    public:
        /** @copydoc Debug::Debug() */
        Error(std::ostream* _output = globalErrorOutput): Debug(_output) {}

        inline static void setOutput(std::ostream* _output = globalErrorOutput) {
            globalErrorOutput = _output; }

    private:
        static std::ostream* globalErrorOutput;
};

<<<<<<< HEAD
#ifdef DOXYGEN_GENERATING_OUTPUT
/**
@brief Operator for printing custom types to debug
@param debug     %Debug class
@param value     Value to be printed

Support for printing custom types (i.e. those not handled by `iostream`) can
be added by implementing this function for given type.

The function should convert the type to one of supported types (such as
`std::string`) and then call Debug::operator<<() with it. You can also use
Debug::setFlag() for modifying newline and whitespace behavior.
 */
template<class T> Debug operator<<(Debug debug, const T& value);
#else
template<class Iterable> typename std::enable_if<IsIterable<Iterable>::value && !std::is_same<Iterable, std::string>::value, Debug>::type operator<<(Debug debug, const Iterable& value) {
    debug << '[';
    debug.setFlag(Debug::SpaceAfterEachValue, false);
    for(typename Iterable::const_iterator it = value.begin(); it != value.end(); ++it) {
        if(it != value.begin())
            debug << ", ";
        debug << *it;
    }
    debug << ']';
    debug.setFlag(Debug::SpaceAfterEachValue, true);
    return debug;
}
template<class A, class B> Debug operator<<(Debug debug, const std::pair<A, B>& value) {
    debug << '(';
    debug.setFlag(Debug::SpaceAfterEachValue, false);
    debug << value.first << ", " << value.second << ')';
    debug.setFlag(Debug::SpaceAfterEachValue, true);
    return debug;
}
#endif

=======
>>>>>>> 5b67863b
}}

#endif<|MERGE_RESOLUTION|>--- conflicted
+++ resolved
@@ -70,7 +70,7 @@
     /* Disabling assignment */
     Debug& operator=(const Debug& other);
 
-    template<class T> friend Debug operator<<(Debug, const T&);
+    template<class T> friend Debug operator<<(typename std::enable_if<!IsIterable<T>::value || std::is_same<T, std::string>::value, Debug>::type, const T&);
 
     public:
         /** @brief Output flags */
@@ -148,28 +148,6 @@
             globalOutput = _output;
         }
 
-<<<<<<< HEAD
-        /**
-         * @brief Write value to debug output
-         * @param value         Value
-         *
-         * Support for printing other types (which are not handled by
-         * `iostream` itself) can be added by implementing function
-         * operator<<(Debug, const T&) for given type.
-         */
-        template<class T> typename std::enable_if<!IsIterable<T>::value || std::is_same<T, std::string>::value, Debug&>::type operator<<(const T& value) {
-            if(!output) return *this;
-
-            /* Separate values with spaces, if enabled */
-            if(flags & 0x01) flags &= ~0x01;
-            else if(flags & SpaceAfterEachValue) *output << " ";
-
-            *output << value;
-            return *this;
-        }
-
-=======
->>>>>>> 5b67863b
     protected:
         std::ostream* output;   /**< @brief Stream where to put the output */
 
@@ -178,8 +156,9 @@
         int flags;
 };
 
-/**
-@brief Operator for printing values to debug output
+#ifdef DOXYGEN_GENERATING_OUTPUT
+/**
+@brief Operator for printing custom types to debug
 @param debug     %Debug class
 @param value     Value to be printed
 
@@ -187,10 +166,12 @@
 be added by implementing this function for given type.
 
 The function should convert the type to one of supported types (such as
-`std::string`) and then call original operator<< with it. You can also use
+`std::string`) and then call Debug::operator<<() with it. You can also use
 Debug::setFlag() for modifying newline and whitespace behavior.
  */
-template<class T> Debug operator<<(Debug debug, const T& value) {
+template<class T> Debug operator<<(Debug debug, const T& value);
+#else
+template<class T> Debug operator<<(typename std::enable_if<!IsIterable<T>::value || std::is_same<T, std::string>::value, Debug>::type debug, const T& value) {
     if(!debug.output) return debug;
 
     /* Separate values with spaces, if enabled */
@@ -200,59 +181,7 @@
     *debug.output << value;
     return debug;
 }
-
-/**
- * @brief %Warning output handler
- *
- * Same as Debug, but by default writes output to standard error output. Thus
- * it is possible to separate / mute Debug, Warning and Error outputs.
- */
-class UTILITY_EXPORT Warning: public Debug {
-    public:
-        /** @copydoc Debug::Debug() */
-        Warning(std::ostream* _output = globalWarningOutput): Debug(_output) {}
-
-        inline static void setOutput(std::ostream* _output = globalWarningOutput) {
-            globalWarningOutput = _output; }
-
-    private:
-        static std::ostream* globalWarningOutput;
-};
-
-/**
- * @brief %Error output handler
- *
- * @copydetails Warning
- */
-class UTILITY_EXPORT Error: public Debug {
-    public:
-        /** @copydoc Debug::Debug() */
-        Error(std::ostream* _output = globalErrorOutput): Debug(_output) {}
-
-        inline static void setOutput(std::ostream* _output = globalErrorOutput) {
-            globalErrorOutput = _output; }
-
-    private:
-        static std::ostream* globalErrorOutput;
-};
-
-<<<<<<< HEAD
-#ifdef DOXYGEN_GENERATING_OUTPUT
-/**
-@brief Operator for printing custom types to debug
-@param debug     %Debug class
-@param value     Value to be printed
-
-Support for printing custom types (i.e. those not handled by `iostream`) can
-be added by implementing this function for given type.
-
-The function should convert the type to one of supported types (such as
-`std::string`) and then call Debug::operator<<() with it. You can also use
-Debug::setFlag() for modifying newline and whitespace behavior.
- */
-template<class T> Debug operator<<(Debug debug, const T& value);
-#else
-template<class Iterable> typename std::enable_if<IsIterable<Iterable>::value && !std::is_same<Iterable, std::string>::value, Debug>::type operator<<(Debug debug, const Iterable& value) {
+template<class Iterable> Debug operator<<(typename std::enable_if<IsIterable<Iterable>::value && !std::is_same<Iterable, std::string>::value, Debug>::type debug, const Iterable& value) {
     debug << '[';
     debug.setFlag(Debug::SpaceAfterEachValue, false);
     for(typename Iterable::const_iterator it = value.begin(); it != value.end(); ++it) {
@@ -273,8 +202,41 @@
 }
 #endif
 
-=======
->>>>>>> 5b67863b
+/**
+ * @brief %Warning output handler
+ *
+ * Same as Debug, but by default writes output to standard error output. Thus
+ * it is possible to separate / mute Debug, Warning and Error outputs.
+ */
+class UTILITY_EXPORT Warning: public Debug {
+    public:
+        /** @copydoc Debug::Debug() */
+        Warning(std::ostream* _output = globalWarningOutput): Debug(_output) {}
+
+        inline static void setOutput(std::ostream* _output = globalWarningOutput) {
+            globalWarningOutput = _output; }
+
+    private:
+        static std::ostream* globalWarningOutput;
+};
+
+/**
+ * @brief %Error output handler
+ *
+ * @copydetails Warning
+ */
+class UTILITY_EXPORT Error: public Debug {
+    public:
+        /** @copydoc Debug::Debug() */
+        Error(std::ostream* _output = globalErrorOutput): Debug(_output) {}
+
+        inline static void setOutput(std::ostream* _output = globalErrorOutput) {
+            globalErrorOutput = _output; }
+
+    private:
+        static std::ostream* globalErrorOutput;
+};
+
 }}
 
 #endif